{
  "name": "dwv",
  "version": "0.28.0-beta",
  "description": "DICOM Web Viewer.",
  "keywords": [
    "DICOM",
    "medical",
    "imaging"
  ],
  "license": "GPL-3.0",
  "author": "ivmartel <ivmartel@gmail.com>",
  "homepage": "https://ivmartel.github.io/dwv/",
  "repository": {
    "type": "git",
    "url": "git://github.com/ivmartel/dwv.git"
  },
  "main": "dist/dwv.min.js",
  "dependencies": {
<<<<<<< HEAD
    "i18next": "~19.4.0",
    "i18next-browser-languagedetector": "~4.1.1",
=======
    "i18next": "~19.4.3",
    "i18next-browser-languagedetector": "~4.0.2",
>>>>>>> 07e277cb
    "i18next-xhr-backend": "~3.2.2",
    "jszip": "~3.3.0",
    "konva": "~4.2.2",
    "magic-wand-js": "~1.0.0"
  },
  "devDependencies": {
    "docdash": "~1.2.0",
    "grunt": "~1.1.0",
    "grunt-cli": "~1.3.2",
    "grunt-contrib-concat": "~1.0.1",
    "grunt-contrib-copy": "~1.0.0",
    "grunt-contrib-jshint": "~2.1.0",
    "grunt-contrib-uglify": "~4.0.0",
    "grunt-contrib-watch": "~1.1.0",
    "grunt-coveralls": "~2.0.0",
    "grunt-jsdoc": "~2.4.0",
    "grunt-karma": "~3.0.2",
    "http-server": "^0.12.1",
    "karma": "~4.4.1",
    "karma-chrome-launcher": "~3.1.0",
    "karma-coverage": "^2.0.2",
    "karma-qunit": "~4.0.0",
    "qunit": "~2.9.1"
  },
  "scripts": {
    "lint": "grunt lint",
    "test": "grunt test",
    "test-ci": "grunt test-ci",
    "build": "grunt build",
    "doc": "grunt doc",
    "dev": "grunt dev"
  }
}<|MERGE_RESOLUTION|>--- conflicted
+++ resolved
@@ -16,13 +16,8 @@
   },
   "main": "dist/dwv.min.js",
   "dependencies": {
-<<<<<<< HEAD
-    "i18next": "~19.4.0",
+    "i18next": "~19.4.3",
     "i18next-browser-languagedetector": "~4.1.1",
-=======
-    "i18next": "~19.4.3",
-    "i18next-browser-languagedetector": "~4.0.2",
->>>>>>> 07e277cb
     "i18next-xhr-backend": "~3.2.2",
     "jszip": "~3.3.0",
     "konva": "~4.2.2",
