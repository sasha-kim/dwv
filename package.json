{
  "name": "dwv",
<<<<<<< HEAD
  "version": "0.28.2",
=======
  "version": "0.29.0",
>>>>>>> 511f0c1d
  "description": "DICOM Web Viewer.",
  "keywords": [
    "DICOM",
    "medical",
    "imaging"
  ],
  "license": "GPL-3.0",
  "author": "ivmartel <ivmartel@gmail.com>",
  "homepage": "https://ivmartel.github.io/dwv/",
  "repository": {
    "type": "git",
    "url": "git://github.com/ivmartel/dwv.git"
  },
  "main": "dist/dwv.min.js",
  "dependencies": {
    "i18next": "~20.1.0",
    "i18next-browser-languagedetector": "~6.0.1",
    "i18next-xhr-backend": "~3.2.2",
    "jszip": "~3.5.0",
    "konva": "~7.2.2",
    "magic-wand-tool": "~1.1.7"
  },
  "devDependencies": {
    "benchmark": "~2.1.4",
    "docdash": "~1.2.0",
    "eslint": "~7.27.0",
    "eslint-plugin-jsdoc": "~35.1.2",
    "github-release-notes": "0.17.2",
    "grunt": "^1.4.0",
    "grunt-cli": "^1.4.2",
    "grunt-contrib-concat": "^1.0.1",
    "grunt-contrib-copy": "^1.0.0",
    "grunt-contrib-uglify": "^5.0.1",
    "grunt-contrib-watch": "^1.1.0",
    "grunt-eslint": "^23.0.0",
    "grunt-karma": "^4.0.2",
    "http-server": "^0.12.3",
    "jsdoc": "^3.6.7",
    "karma": "^6.3.2",
    "karma-chrome-launcher": "^3.1.0",
    "karma-coverage": "^2.0.3",
    "karma-qunit": "^4.1.2",
    "qunit": "^2.15.0"
  },
  "scripts": {
    "lint": "grunt lint",
    "test": "grunt test",
    "test-ci": "grunt test-ci",
    "build": "grunt build",
    "doc": "jsdoc -c resources/doc/jsdoc.conf.json",
    "dev": "grunt dev",
    "gren": "gren"
  }
}<|MERGE_RESOLUTION|>--- conflicted
+++ resolved
@@ -1,10 +1,6 @@
 {
   "name": "dwv",
-<<<<<<< HEAD
-  "version": "0.28.2",
-=======
   "version": "0.29.0",
->>>>>>> 511f0c1d
   "description": "DICOM Web Viewer.",
   "keywords": [
     "DICOM",
